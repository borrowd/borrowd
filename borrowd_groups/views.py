from collections import namedtuple
from typing import Any

# from django.conf import settings
from django.contrib import messages
from django.core.signing import SignatureExpired, TimestampSigner
from django.forms import ModelForm
from django.http import HttpRequest, HttpResponse
from django.shortcuts import redirect, render
from django.template import loader as template_loader
from django.urls import reverse, reverse_lazy
from django.views.generic import CreateView, DeleteView, DetailView, UpdateView, View
from django_filters.views import FilterView
from guardian.mixins import LoginRequiredMixin

from borrowd.models import TrustLevel
from borrowd.util import (
    BorrowdTemplateFinderMixin,
    LoginOr403PermissionMixin,
    LoginOr404PermissionMixin,
)

from .filters import GroupFilter
from .forms import GroupCreateForm, GroupJoinForm, UpdateTrustLevelForm
from .models import BorrowdGroup, GroupPermission, Membership

GroupInvite = namedtuple("GroupInvite", ["group_id", "group_name"])


def get_members_data(group: BorrowdGroup) -> list[dict[str, Any]]:
    """
    Helper function to format membership data for display.
    Returns a list of dicts with member information.
    """
    memberships = Membership.objects.filter(group=group).select_related("user")
    members_data = []
    for membership in memberships:
        members_data.append(
            {
                "user_id": membership.user.id,  # type: ignore
                "membership_id": membership.id,  # type: ignore
                "full_name": membership.user.profile.full_name(),  # type: ignore
                "profile_image": membership.user.profile.image,  # type: ignore
                "role": membership.is_moderator and "Moderator" or "Member",
            }
        )
    return members_data


class InviteSigner:
    """
    Static class to handle signing and unsigning of group invites.

    Uses Django's built-in signing library to create a timestamped
    signature of the group ID and name; this wrapper class just adds
    some default settings.

    Signing / encrypting / securely obfuscating invite links is in
    line with Borrowd's core value of Trust: since Groups should be
    hidden without explicit invitation, this approach prevents
    enumeration attacks on Group names and IDs.
    """

    _signer = TimestampSigner(sep="+")

    @staticmethod
    def sign_invite(group_id: int, group_name: str) -> str:
        return InviteSigner._signer.sign_object(obj=(group_id, group_name))

    @staticmethod
    def unsign_invite(signed: str, max_age: int = 60 * 60 * 24 * 7) -> GroupInvite:
        # expiry: int = settings.BORROWD_GROUP_INVITE_EXPIRY_SECONDS or max_age
        # decoded = InviteSigner._signer.unsign_object(signed, max_age=expiry)
        decoded = InviteSigner._signer.unsign_object(signed)
        return GroupInvite(*decoded)


class GroupCreateView(
    LoginRequiredMixin,  # type: ignore[misc]
    BorrowdTemplateFinderMixin,
    CreateView[BorrowdGroup, ModelForm[BorrowdGroup]],
):
    model = BorrowdGroup
    form_class = GroupCreateForm

    def form_valid(self, form: ModelForm[BorrowdGroup]) -> HttpResponse:
        if self.request.user.is_authenticated:
            form.instance.created_by_id = form.instance.updated_by_id = (  # type: ignore[attr-defined]
                self.request.user.pk
            )

        # This is a temporary property, only used in the post_save
        # signal to set the trust level between the group and the
        # user that created it.
        setattr(form.instance, "_temp_trust_level", form.cleaned_data["trust_level"])

        return super().form_valid(form)

    def get_success_url(self) -> str:
        if self.object is None:
            return reverse("borrowd_groups:group-list")
        return reverse("borrowd_groups:group-detail", args=[self.object.pk])


class GroupDeleteView(
    LoginOr404PermissionMixin,
    BorrowdTemplateFinderMixin,
    DeleteView[BorrowdGroup, ModelForm[BorrowdGroup]],
):
    # Todo: prevent non-admin/moderators from completing this action
    model = BorrowdGroup
    permission_required = GroupPermission.DELETE
    success_url = reverse_lazy("borrowd_groups:group-list")


# No typing for django_guardian, so mypy doesn't like us subclassing.
class GroupDetailView(
    LoginOr403PermissionMixin,
    BorrowdTemplateFinderMixin,
    DetailView[BorrowdGroup],
):
    model = BorrowdGroup
    permission_required = GroupPermission.VIEW

    def get_context_data(self, **kwargs: Any) -> dict[str, Any]:
        context = super().get_context_data(**kwargs)

        group: BorrowdGroup = self.object

        context["members_data"] = get_members_data(group)
        if self.request.user.is_authenticated:
            context["is_moderator"] = Membership.objects.filter(
                user=self.request.user, group=group, is_moderator=True
            ).exists()
            # Get the current user's membership to expose their trust level
            try:
                user_membership = Membership.objects.get(
                    user=self.request.user, group=group
                )
                context["user_trust_level"] = user_membership.trust_level
            except Membership.DoesNotExist:
                context["user_trust_level"] = None
        return context


class GroupInviteView(
    LoginOr404PermissionMixin,
    DetailView[BorrowdGroup],
):
    model = BorrowdGroup
    permission_required = GroupPermission.VIEW
    template_name = "groups/group_invite.html"

    def get_context_data(self, **kwargs: str) -> dict[str, Any]:
        context = super().get_context_data(**kwargs)
        group: BorrowdGroup = self.object
        encoded: str = InviteSigner.sign_invite(group.pk, group.name)
        context["join_url"] = self.request.build_absolute_uri(
            reverse("borrowd_groups:group-join", kwargs={"encoded": encoded})
        )
        return context


# No typing for django_guardian, so mypy doesn't like us subclassing.
class GroupJoinView(LoginRequiredMixin, View):  # type: ignore[misc]
    """
    View to handle group join requests via invite link.

    First validates the token in the invite link, redirecting to a
    descriptive error page if neccessary.

    On GET, displays basic information about the Group and a button
    to confirm joining.

    Then on POST, actions the joining of the user into the Group and
    displays a confirmation.
    """

    def _validate_invite(
        self, request: HttpRequest, encoded: str
    ) -> BorrowdGroup | HttpResponse:
        """
        Validates the invite token and returns either the relevant
        BorrowdGroup if validation passes, or an HttpResponse with
        the appropriate action if validation fails.
        """
        group_invite: GroupInvite
        err: str = ""

        try:
            group_invite = InviteSigner.unsign_invite(encoded)
        except SignatureExpired:
            err = "expired"
        except (TypeError, Exception):
            # Don't reveal any info about malformed tokens
            err = "invalid"

        if err:
            context = {"error_type": err}
            return render(request, "groups/group_join_error.html", context, status=400)

        # Check if the group exists
        # and if the name matches the ID
        group: BorrowdGroup
        try:
            # Why does mypy think `BorrowdGroup.objects.get` is
            # returning a `Group` and not a `BorrowdGroup`?
            group = BorrowdGroup.objects.get(
                pk=group_invite.group_id, name=group_invite.group_name
            )
        except (BorrowdGroup.DoesNotExist, ValueError):
            # Don't reveal any info about Group lookup
            err = "invalid"

        if err:
            context = {"error_type": err}
            return render(request, "groups/group_join_error.html", context, status=400)

        # Check if the user is already a member
        if Membership.objects.filter(user=self.request.user, group=group).exists():
            messages.info(request, "You are already a member of this group.")
            return redirect("borrowd_groups:group-detail", pk=group.pk)

        return group

    def get(
        self, request: HttpRequest, encoded: str, *args: Any, **kwargs: str
    ) -> HttpResponse:
        val_res: BorrowdGroup | HttpResponse = self._validate_invite(request, encoded)
        if isinstance(val_res, HttpResponse):
            return val_res

        group: BorrowdGroup = val_res
        form = GroupJoinForm()

        context = {
            "object": group,
            "group": group,
            "form": form,
            "members_data": get_members_data(group),
        }
        return render(request, "groups/group_join.html", context)

    def post(
        self, request: HttpRequest, encoded: str, *args: Any, **kwargs: str
    ) -> HttpResponse:
        val_res: BorrowdGroup | HttpResponse = self._validate_invite(request, encoded)
        if isinstance(val_res, HttpResponse):
            return val_res

        # Just rename the var to avoid confusion
        group: BorrowdGroup = val_res

        form = GroupJoinForm(request.POST)
        # Making sure a Trust Level has been selected
        if not form.is_valid():
            return render(request, "groups/group_join.html", {"form": form})

        # Wonder what we can do to cast request.user to our
        # custom user model, so mypy doesn't complain here?
        group.add_user(request.user, trust_level=form.cleaned_data["trust_level"])  # type: ignore[arg-type]

        messages.success(request, f"Thanks for joining {group.name}!")
        # Redirect to the group detail page
        return redirect("borrowd_groups:group-detail", pk=group.pk)


# No typing for django_filter, so mypy doesn't like us subclassing.
class GroupListView(LoginRequiredMixin, FilterView):  # type: ignore[misc]
    template_name = "groups/group_list.html"
    model = Membership
    filterset_class = GroupFilter


class GroupUpdateView(
    LoginOr404PermissionMixin,
    BorrowdTemplateFinderMixin,
    UpdateView[BorrowdGroup, ModelForm[BorrowdGroup]],
):
    model = BorrowdGroup
    permission_required = GroupPermission.EDIT
    fields = ["name", "description", "logo", "banner", "membership_requires_approval"]

    def form_valid(self, form: ModelForm[BorrowdGroup]) -> HttpResponse:
        if self.request.user.is_authenticated:
            form.instance.updated_by_id = self.request.user.pk  # type: ignore[attr-defined]
        return super().form_valid(form)

    def get_success_url(self) -> str:
        if self.object is None:
            return reverse("borrowd_groups:group-list")
        return reverse("borrowd_groups:group-detail", args=[self.object.pk])


class UpdateTrustLevelView(LoginRequiredMixin, View):  # type: ignore[misc]
    """
    View to handle updating a user's trust level for a group they're a member of.
    """

    def post(self, request: HttpRequest, pk: int) -> HttpResponse:
        try:
            group = BorrowdGroup.objects.get(pk=pk)
        except BorrowdGroup.DoesNotExist:
            messages.error(request, "Group not found.")
            return redirect("borrowd_groups:group-list")

        try:
            membership = Membership.objects.get(user=request.user, group=group)
        except Membership.DoesNotExist:
            messages.error(request, "You are not a member of this group.")
            return redirect("borrowd_groups:group-detail", pk=pk)

        form = UpdateTrustLevelForm(request.POST)
        if form.is_valid():
            new_trust_level = form.cleaned_data["trust_level"]
            membership.trust_level = new_trust_level
            membership.save()
            # Get human-readable label for the trust level
            trust_level_label = dict(TrustLevel.choices)[int(new_trust_level)]
            messages.success(
                request, f"Your trust level has been updated to {trust_level_label}."
            )
        else:
            messages.error(request, "Invalid trust level selected.")

        return redirect("borrowd_groups:group-detail", pk=pk)


<<<<<<< HEAD
# this is magically picked up when PermissionDenied is raised from within this app
=======
class RemoveMemberView(LoginRequiredMixin, View):  # type: ignore[misc]
    """
    View to handle removing a member from a group.
    Only moderators can remove members.
    """

    def post(self, request: HttpRequest, pk: int, user_id: int) -> HttpResponse:
        # Get the group
        try:
            group = BorrowdGroup.objects.get(pk=pk)
        except BorrowdGroup.DoesNotExist:
            messages.error(request, "Group not found.")
            return redirect("borrowd_groups:group-list")

        # Check if the requesting user is a moderator
        is_moderator = Membership.objects.filter(
            user=request.user, group=group, is_moderator=True
        ).exists()

        if not is_moderator:
            messages.error(request, "You do not have permission to remove members.")
            return redirect("borrowd_groups:group-detail", pk=pk)

        # Get the membership to remove
        try:
            membership = Membership.objects.get(user_id=user_id, group=group)
        except Membership.DoesNotExist:
            messages.error(request, "Member not found in this group.")
            return redirect("borrowd_groups:group-detail", pk=pk)

        # Prevent removing yourself
        if membership.user == request.user:
            messages.error(request, "You cannot remove yourself from the group.")
            return redirect("borrowd_groups:group-detail", pk=pk)

        # Remove the member
        member_name = membership.user.profile.full_name()  # type: ignore
        membership.delete()
        messages.success(request, f"{member_name} has been removed from the group.")

        return redirect("borrowd_groups:group-detail", pk=pk)


>>>>>>> 0d61bfb7
def forbidden(request: HttpRequest) -> HttpResponse:
    template = template_loader.get_template("./templates/403.html")
    body = template.render
    return HttpResponse(body, status=403)<|MERGE_RESOLUTION|>--- conflicted
+++ resolved
@@ -326,9 +326,6 @@
         return redirect("borrowd_groups:group-detail", pk=pk)
 
 
-<<<<<<< HEAD
-# this is magically picked up when PermissionDenied is raised from within this app
-=======
 class RemoveMemberView(LoginRequiredMixin, View):  # type: ignore[misc]
     """
     View to handle removing a member from a group.
@@ -372,7 +369,7 @@
         return redirect("borrowd_groups:group-detail", pk=pk)
 
 
->>>>>>> 0d61bfb7
+# this is magically picked up when PermissionDenied is raised from within this app
 def forbidden(request: HttpRequest) -> HttpResponse:
     template = template_loader.get_template("./templates/403.html")
     body = template.render
