--- conflicted
+++ resolved
@@ -18,13 +18,10 @@
     "gunicorn>=23.0.0",
     "django-storages[s3]>=1.14.6",
     "django-vite>=3.1.0",
-<<<<<<< HEAD
     "django-notifications-hq @ git+https://github.com/django-notifications/django-notifications.git"
-=======
 ]
 
 [dependency-groups]
 dev = [
     "pyyaml>=6.0.2",
->>>>>>> ee35ba65
 ]